--- conflicted
+++ resolved
@@ -2,13 +2,10 @@
 
 ## Unreleased
 
-<<<<<<< HEAD
 * BREAKING: Make `Rect::to_lines` return lines in winding order for `Rect::to_polygon`.
   * <https://github.com/georust/geo/pull/757>
-=======
 * Note: All crates have been migrated to Rust 2021 edition. The MSRV when installing the latest dependencies has increased to 1.56.
   * <https://github.com/georust/geo/pull/741>
->>>>>>> c94b7d4c
 * Macros `coord!`, `point!`, `line_string!`, and `polygon!` now support trailing commas such as `coord! { x: 181.2, y: 51.79, }`
   * <https://github.com/georust/geo/pull/752>
 
